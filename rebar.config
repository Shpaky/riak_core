{erl_first_files, ["src/gen_nb_server.erl", "src/riak_core_gen_server.erl",
		   "src/riak_core_stat_xform"]}.
{cover_enabled, true}.
{erl_opts, [warnings_as_errors,
            {parse_transform, lager_transform},
            debug_info,
            {platform_define, "^[0-9]+", namespaced_types},
            {platform_define, "^R15", "old_hash"},
            {platform_define, "^[2-9][1-9][0-9]*(.?[0-9]*)", deprecated_21}]}.
{edoc_opts, [{preprocess, true}]}.
{eunit_opts, [verbose]}.
{xref_checks,[undefined_function_calls,undefined_functions,locals_not_used,
    deprecated_function_calls, deprecated_functions]}.

{plugins, [{rebar3_eqc, {git, "https://github.com/Vagabond/rebar3-eqc-plugin", {branch, "master"}}}]}.

{deps, [
<<<<<<< HEAD
  {lager,         ".*", {git, "git://github.com/erlang-lager/lager.git",    {tag, "3.6.1"}}},
  {poolboy,       ".*", {git, "https://github.com/Kyorai/poolboy.git",      {branch, "r21"}}},
  {basho_stats,   ".*", {git, "git://github.com/basho/basho_stats.git",     {branch, "develop-3.0"}}},
=======
  {lager, ".*", {git, "git://github.com/erlang-lager/lager.git", {tag, "3.6.10"}}},
  {poolboy, ".*", {git, "https://github.com/Kyorai/poolboy.git", {branch, "r21"}}},
  {basho_stats, ".*", {git, "git://github.com/basho/basho_stats.git", {branch, "develop-3.0"}}},
>>>>>>> ce810ced
  {riak_sysmon, "~>2.1.7"},
  {clique,        ".*", {git, "git://github.com/basho/clique.git",          {branch, "develop-3.0"}}},
  gen_fsm_compat,
<<<<<<< HEAD
  {eleveldb,      ".*", {git, "git://github.com/basho/eleveldb.git",        {branch, "develop-3.0"}}},
  {riak_ensemble, ".*", {git, "https://github.com/basho/riak_ensemble",     {branch, "develop-3.0"}}},
  {pbkdf2,        ".*", {git, "git://github.com/basho/erlang-pbkdf2.git",   {branch, "develop-3.0"}}},
  {exometer_core, ".*", {git, "https://github.com/basho/exometer_core.git", {branch, "develop-3.0-riak_stat"}}}
=======
  {eleveldb, ".*", {git, "git://github.com/basho/eleveldb.git", {branch, "develop-3.0"}}},
  {riak_ensemble, ".*", {git, "https://github.com/basho/riak_ensemble", {branch, "develop-3.0"}}},
  {pbkdf2, ".*", {git, "git://github.com/basho/erlang-pbkdf2.git", {branch, "develop-3.0"}}},
  {cluster_info, {git, "git://github.com/basho/cluster_info.git", {branch, "develop-3.0"}}},
  exometer_core
>>>>>>> ce810ced
]}.

{dialyzer, [{plt_apps, all_deps}]}.

{profiles, [
    {test, [{deps, [meck]}, {erl_opts, [nowarn_export_all]}]},
    {eqc, [{deps, [meck]}, {erl_opts, [nowarn_export_all]}]}
]}.<|MERGE_RESOLUTION|>--- conflicted
+++ resolved
@@ -15,30 +15,17 @@
 {plugins, [{rebar3_eqc, {git, "https://github.com/Vagabond/rebar3-eqc-plugin", {branch, "master"}}}]}.
 
 {deps, [
-<<<<<<< HEAD
-  {lager,         ".*", {git, "git://github.com/erlang-lager/lager.git",    {tag, "3.6.1"}}},
-  {poolboy,       ".*", {git, "https://github.com/Kyorai/poolboy.git",      {branch, "r21"}}},
-  {basho_stats,   ".*", {git, "git://github.com/basho/basho_stats.git",     {branch, "develop-3.0"}}},
-=======
   {lager, ".*", {git, "git://github.com/erlang-lager/lager.git", {tag, "3.6.10"}}},
   {poolboy, ".*", {git, "https://github.com/Kyorai/poolboy.git", {branch, "r21"}}},
   {basho_stats, ".*", {git, "git://github.com/basho/basho_stats.git", {branch, "develop-3.0"}}},
->>>>>>> ce810ced
   {riak_sysmon, "~>2.1.7"},
   {clique,        ".*", {git, "git://github.com/basho/clique.git",          {branch, "develop-3.0"}}},
   gen_fsm_compat,
-<<<<<<< HEAD
-  {eleveldb,      ".*", {git, "git://github.com/basho/eleveldb.git",        {branch, "develop-3.0"}}},
-  {riak_ensemble, ".*", {git, "https://github.com/basho/riak_ensemble",     {branch, "develop-3.0"}}},
-  {pbkdf2,        ".*", {git, "git://github.com/basho/erlang-pbkdf2.git",   {branch, "develop-3.0"}}},
-  {exometer_core, ".*", {git, "https://github.com/basho/exometer_core.git", {branch, "develop-3.0-riak_stat"}}}
-=======
   {eleveldb, ".*", {git, "git://github.com/basho/eleveldb.git", {branch, "develop-3.0"}}},
   {riak_ensemble, ".*", {git, "https://github.com/basho/riak_ensemble", {branch, "develop-3.0"}}},
   {pbkdf2, ".*", {git, "git://github.com/basho/erlang-pbkdf2.git", {branch, "develop-3.0"}}},
   {cluster_info, {git, "git://github.com/basho/cluster_info.git", {branch, "develop-3.0"}}},
   exometer_core
->>>>>>> ce810ced
 ]}.
 
 {dialyzer, [{plt_apps, all_deps}]}.
