--- conflicted
+++ resolved
@@ -243,19 +243,6 @@
 handle_info({clear, Socket}, State = #state{conns = Conns}) ->
     {noreply, State#state{conns = gb_trees:delete_any(Socket, Conns)}}.
 
-<<<<<<< HEAD
-unwrap_socket({sslsocket, Socket, _}) ->
-    unwrap_socket(Socket);
-
-unwrap_socket({gen_tcp, Socket, _, _}) ->       % 17.x
-    Socket;
-
-unwrap_socket({gen_tcp, Socket, _}) ->
-    Socket;
-
-unwrap_socket({gen_tcp, Socket}) ->
-    Socket;
-=======
 update_conn(_Socket, Conn = #conn{type = error}, _Limit, _ClearAfter) ->
     Conn;
 update_conn(Socket, Conn = #conn{ts_hist = TSHist, hist = Hist},
@@ -275,7 +262,6 @@
             erlang:send_after(ClearAfter, self(), {clear, Socket}),
             Conn#conn{type = error}
     end.
->>>>>>> 36461661
 
 %%
 %% The #sslsocket record type definition is invisible outside the ssl
